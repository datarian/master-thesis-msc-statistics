--- conflicted
+++ resolved
@@ -12,28 +12,19 @@
 import zipfile
 from collections import OrderedDict
 
-<<<<<<< HEAD
-=======
-from boruta import BorutaPy
->>>>>>> 21b0563f
 import kdd98.utils_transformer as ut
 import pandas as pd
 from category_encoders import BinaryEncoder, OneHotEncoder
 from kdd98.config import Config
-from kdd98.transformers import (BinaryFeatureRecode, CategoricalImputer,
-                                DateFormatter, DeltaTime, MDMAUDFormatter,
-                                MonthsToDonation, MultiByteExtract,
-                                NOEXCHFormatter, NumericImputer,
-                                OrdinalEncoder, RAMNTFixer, RFAFixer,
-                                TargetImputer, ZeroVarianceSparseDropper,
-<<<<<<< HEAD
-                                ZipFormatter, ZipToCoords)
+from kdd98.transformers import (AllRelevantFeatureFilter, BinaryFeatureRecode,
+                                CategoricalImputer, DateFormatter, DeltaTime,
+                                MDMAUDFormatter, MonthsToDonation,
+                                MultiByteExtract, NOEXCHFormatter,
+                                NumericImputer, OrdinalEncoder, RAMNTFixer,
+                                RFAFixer, TargetImputer,
+                                ZeroVarianceSparseDropper, ZipFormatter,
+                                ZipToCoords)
 from sklearn.compose import ColumnTransformer
-=======
-                                ZipFormatter, ZipToCoords, AllRelevantFeatureFilter)
-from sklearn.compose import ColumnTransformer
-from sklearn.ensemble import RandomForestClassifier
->>>>>>> 21b0563f
 
 # Set up the logger
 logging.basicConfig(filename=__name__ + '.log', level=logging.INFO)
@@ -717,7 +708,7 @@
         dtype_specs[nominal] = 'str'
     for date in DATE_FEATURES:
         dtype_specs[date] = 'str'
-    #dtype_specs['TARGET_B'] = 'str'
+    dtype_specs['TARGET_B'] = 'str'
 
     def __init__(self, csv_file=None, pull_stored=True, download_url=None):
         """
@@ -906,14 +897,17 @@
                         "Cannot provide imputed data. Reason: {}"
                         .format(e))
                     raise e
-                try:
-                    imp = Imputer(self)
-                    self.imputed_data = imp.apply_transformation()
-                except Exception as e:
-                    logger.error("Failed to impute numeric data.\n"
-                                 "Reason: {}".format(e))
-                    raise e
-                self._pickle_df(self.imputed_data, self.imp_data_name)
+                logger.error("Not implemented")
+                raise NotImplementedError()
+                # try:
+                    
+                #     imp = Imputer(self)
+                #     self.imputed_data = imp.apply_transformation()
+                # except Exception as e:
+                #     logger.error("Failed to impute numeric data.\n"
+                #                  "Reason: {}".format(e))
+                #     raise e
+                # self._pickle_df(self.imputed_data, self.imp_data_name)
             elif type == "all_relevant":
                 try:
                     self.provide("imputed")
@@ -922,14 +916,16 @@
                         "Cannot provide all-relevant data. Reason: {}"
                         .format(e))
                     raise e
-                try:
-                    fext = Extractor(self)
-                    self.all_relevant_data = fext.apply_transformation()
-                except Exception as e:
-                    logger.error("Failed to extract features.\n"
-                                 "Reason: {}".format(e))
-                    raise e
-                self._pickle_df(self.ar_data_name, self.ar_data_name)
+                logger.error("Not implemented")
+                raise NotImplementedError()
+                # try:
+                #     fext = Extractor(self)
+                #     self.all_relevant_data = fext.apply_transformation()
+                # except Exception as e:
+                #     logger.error("Failed to extract features.\n"
+                #                  "Reason: {}".format(e))
+                #     raise e
+                # self._pickle_df(self.ar_data_name, self.ar_data_name)
             else:
                 try:
                     self._read_csv_data()
@@ -1129,13 +1125,11 @@
 
         for t, c in self.transformer_config.items():
             logging.info("Working on transformer '{}'".format(t))
-            features = data.drop(["TARGET_B", "TARGET_D"], axis=1)
-            target = data.loc[:,"TARGET_B"]
             transformed, transformer = [None]*2
             if self.fit:
                 transformer = c["transformer"]
                 try:
-                    transformed = transformer.fit_transform(features, target)
+                    transformed = transformer.fit_transform(data)
                 except Exception as e:
                     message = "Failed to fit_transform with '{}'"\
                               ". Message: {}".format(t, e)
@@ -1159,7 +1153,7 @@
                     logger.error(message)
                     raise(RuntimeError(message))
                 try:
-                    transformed = transformer.transform(features)
+                    transformed = transformer.transform(data)
                 except Exception as e:
                     message = "Failed to transform with {}.\n"\
                               "Aborting...".format(t)
@@ -1234,16 +1228,16 @@
             "file": "mdmaud_format_transformer.pkl",
             "drop": []
         },
-        #"target_b": {
-        #    "transformer": ColumnTransformer([
-        #        ("fix_targ_b",
-        #         TargetImputer(),
-        #         ['TARGET_B', 'TARGET_D'])
-        #    ]),
-        #    "dtype": "int64",
-        #    "file": "impute_target_b.pkl",
-        #    "drop": []
-        #},
+        "target_b": {
+            "transformer": ColumnTransformer([
+                ("fix_targ_b",
+                 TargetImputer(),
+                 ['TARGET_B', 'TARGET_D'])
+            ]),
+            "dtype": "int64",
+            "file": "impute_target_b.pkl",
+            "drop": []
+        },
         "rfa": {
             "transformer": ColumnTransformer([
                 ("fix_rfa",
